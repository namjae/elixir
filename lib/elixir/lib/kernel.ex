--- conflicted
+++ resolved
@@ -525,23 +525,13 @@
   ## Examples
 
       iex> bin1 = <<1, 2, 3>>
-<<<<<<< HEAD
       iex> bin2 = <<4, 5>>
       iex> bin3 = <<6>>
-      iex> iolist_to_binary([bin1, 1, [2, 3, bin2], 4|bin3])
+      iex> iodata_to_binary([bin1, 1, [2, 3, bin2], 4|bin3])
       <<1,2,3,1,2,3,4,5,4,6>>
 
       iex> bin = <<1, 2, 3>>
-      iex> iolist_to_binary(bin)
-=======
-      ...> bin2 = <<4, 5>>
-      ...> bin3 = <<6>>
-      ...> iodata_to_binary([bin1, 1, [2, 3, bin2], 4|bin3])
-      <<1,2,3,1,2,3,4,5,4,6>>
-
-      iex> bin = <<1, 2, 3>>
-      ...> iodata_to_binary(bin)
->>>>>>> deba7e39
+      iex> iodata_to_binary(bin)
       <<1,2,3>>
 
   """
