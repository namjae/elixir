import Kernel, except: [length: 1]

defmodule String do
  @moduledoc ~S"""
  A String in Elixir is a UTF-8 encoded binary.

  ## String and binary operations

  The functions in this module act according to the
  Unicode Standard, version 6.3.0. For example,
  `capitalize/1`, `downcase/1`, `strip/1` are provided by this
  module.

  In addition to this module, Elixir provides more low-level
  operations that work directly with binaries. Some
  of those can be found in the `Kernel` module, as:

  * `Kernel.binary_part/3` - retrieves part of the binary
  * `Kernel.bit_size/1` and `Kernel.byte_size/1` - size related functions
  * `Kernel.is_bitstring/1` and `Kernel.is_binary/1` - type checking function
  * Plus a number of conversion functions, like `Kernel.binary_to_atom/1`,
    `Kernel.binary_to_integer/2`, `Kernel.binary_to_term/1` and their inverses,
    like `Kernel.integer_to_binary/2`

  Finally, the [`:binary` module](http://erlang.org/doc/man/binary.html)
  provides a few other functions that work on the byte level.

  ## Codepoints and graphemes

  As per the Unicode Standard, a codepoint is an Unicode
  Character, which may be represented by one or more bytes.
  For example, the character "é" is represented with two
  bytes:

      iex> byte_size("é")
      2

  However, this module returns the proper length:

      iex> String.length("é")
      1

  Furthermore, this module also presents the concept of
  graphemes, which are multiple characters that may be
  "perceived as a single character" by readers. For example,
  the same "é" character written above could be represented
  by the letter "e" followed by the accent ́:

      iex> string = "\x{0065}\x{0301}"
      iex> byte_size(string)
      3
      iex> String.length(string)
      1

  Although the example above is made of two characters, it is
  perceived by users as one.

  Graphemes can also be two characters that are interpreted
  as one by some languages. For example, some languages may
  consider "ch" as a grapheme. However, since this information
  depends on the locale, it is not taken into account by this
  module.

  In general, the functions in this module rely on the Unicode
  Standard, but does not contain any of the locale specific
  behaviour.

  More information about graphemes can be found in the [Unicode
  Standard Annex #29](http://www.unicode.org/reports/tr29/).
  This current Elixir version implements Extended Grapheme Cluster
  algorithm.

  ## Integer codepoints

  Although codepoints could be represented as integers, this
  module represents all codepoints as strings. For example:

      iex> String.codepoints("josé")
      ["j", "o", "s", "é"]

  There are a couple of ways to retrieve a character integer
  codepoint. One may use the `?` special macro:

      iex> ?j
      106

      iex> ?é
      233

  Or also via pattern matching:

      iex> << eacute :: utf8 >> = "é"
      iex> eacute
      233

  As we have seen above, codepoints can be inserted into
  a string by their hexadecimal code:

      "jos\x{0065}\x{0301}" #=>
      "josé"

  ## Self-synchronization

  The UTF-8 encoding is self-synchronizing. This means that
  if malformed data (i.e., data that is not possible according
  to the definition of the encoding) is encountered, only one
  codepoint needs to be rejected.

  This module relies on this behaviour to ignore such invalid
  characters. For example, `length/1` is going to return
  a correct result even if an invalid codepoint is fed into it.

  In other words, this module expects invalid data to be detected
  when retrieving data from the external source. For example, a
  driver that reads strings from a database will be the one
  responsible to check the validity of the encoding.
  """

  @type t :: binary
  @type codepoint :: t
  @type grapheme :: t

  @doc """
  Checks if a string is printable considering it is encoded
  as UTF-8. Returns `true` if so, `false` otherwise.

  ## Examples

      iex> String.printable?("abc")
      true

  """
  @spec printable?(t) :: boolean

  def printable?(<< h :: utf8, t :: binary >>)
      when h in ?\040..?\176
      when h in 0xA0..0xD7FF
      when h in 0xE000..0xFFFD
      when h in 0x10000..0x10FFFF do
    printable?(t)
  end

  def printable?(<<?\n, t :: binary>>), do: printable?(t)
  def printable?(<<?\r, t :: binary>>), do: printable?(t)
  def printable?(<<?\t, t :: binary>>), do: printable?(t)
  def printable?(<<?\v, t :: binary>>), do: printable?(t)
  def printable?(<<?\b, t :: binary>>), do: printable?(t)
  def printable?(<<?\f, t :: binary>>), do: printable?(t)
  def printable?(<<?\e, t :: binary>>), do: printable?(t)
  def printable?(<<?\a, t :: binary>>), do: printable?(t)

  def printable?(<<>>), do: true
  def printable?(b) when is_binary(b), do: false

  @doc """
  Divides a string into substrings at each Unicode whitespace
  occurrence with leading and trailing whitespace ignored.

  ## Examples

      iex> String.split("foo bar")
      ["foo", "bar"]

      iex> String.split("foo" <> <<194, 133>> <> "bar")
      ["foo", "bar"]

      iex> String.split(" foo bar ")
      ["foo", "bar"]

  """
  @spec split(t) :: [t]
  defdelegate split(binary), to: String.Unicode

  @doc ~S"""
  Divides a string into substrings based on a pattern,
  returning a list of these substrings. The pattern can
  be a string, a list of strings or a regular expression.

  The string is split into as many parts as possible by
  default, unless the `global` option is set to `false`.

  Empty strings are only removed from the result if the
  `trim` option is set to `true`.

  ## Examples

  Splitting with a string pattern:

      iex> String.split("a,b,c", ",")
      ["a", "b", "c"]

      iex> String.split("a,b,c", ",", global: false)
      ["a", "b,c"]

      iex> String.split(" a b c ", " ", trim: true)
      ["a", "b", "c"]

  A list of patterns:

      iex> String.split("1,2 3,4", [" ", ","])
      ["1", "2", "3", "4"]

  A regular expression:

      iex> String.split("a,b,c", ~r{,})
      ["a", "b", "c"]

      iex> String.split("a,b,c", ~r{,}, global: false)
      ["a", "b,c"]

      iex> String.split(" a b c ", ~r{\s}, trim: true)
      ["a", "b", "c"]

  Splitting on empty patterns returns codepoints:

      iex> String.split("abc", ~r{})
      ["a", "b", "c", ""]

      iex> String.split("abc", "")
      ["a", "b", "c", ""]

      iex> String.split("abc", "", trim: true)
      ["a", "b", "c"]

      iex> String.split("abc", "", global: false)
      ["a", "bc"]

  """
  @spec split(t, t | [t] | Regex.t) :: [t]
  @spec split(t, t | [t] | Regex.t, Keyword.t) :: [t]
  def split(binary, pattern, options \\ [])

  def split("", _pattern, _options), do: [""]

  def split(binary, "", options), do: split(binary, ~r"", options)

  def split(binary, pattern, options) do
    if Regex.regex?(pattern) do
      Regex.split(pattern, binary, options)
    else
      opts = if options[:global] != false, do: [:global], else: []
      splits = :binary.split(binary, pattern, opts)

      if Keyword.get(options, :trim, false) do
        for split <- splits, split != "", do: split
      else
        splits
      end
    end
  end

  @doc """
  Convert all characters on the given string to uppercase.

  ## Examples

      iex> String.upcase("abcd")
      "ABCD"

      iex> String.upcase("ab 123 xpto")
      "AB 123 XPTO"

      iex> String.upcase("josé")
      "JOSÉ"

  """
  @spec upcase(t) :: t
  defdelegate upcase(binary), to: String.Unicode

  @doc """
  Convert all characters on the given string to lowercase.

  ## Examples

      iex> String.downcase("ABCD")
      "abcd"

      iex> String.downcase("AB 123 XPTO")
      "ab 123 xpto"

      iex> String.downcase("JOSÉ")
      "josé"

  """
  @spec downcase(t) :: t
  defdelegate downcase(binary), to: String.Unicode

  @doc """
  Converts the first character in the given string to
  uppercase and the remaining to lowercase.

  This relies on the titlecase information provided
  by the Unicode Standard. Note this function makes
  no attempt to capitalize all words in the string
  (usually known as titlecase).

  ## Examples

      iex> String.capitalize("abcd")
      "Abcd"

      iex> String.capitalize("ﬁn")
      "Fin"

      iex> String.capitalize("josé")
      "José"

  """
  @spec capitalize(t) :: t
  def capitalize(string) when is_binary(string) do
    { char, rest } = String.Unicode.titlecase_once(string)
    char <> downcase(rest)
  end

  @doc """
  Returns a string where trailing Unicode whitespace
  has been removed.

  ## Examples

      iex> String.rstrip("   abc  ")
      "   abc"

  """
  @spec rstrip(t) :: t
  defdelegate rstrip(binary), to: String.Unicode

  @doc """
  Returns a string where trailing `char` have been removed.

  ## Examples

      iex> String.rstrip("   abc _", ?_)
      "   abc "

  """
  @spec rstrip(t, char) :: t

  def rstrip("", _char), do: ""

  # Do a quick check before we traverse the whole
  # binary. :binary.last is a fast operation (it
  # does not traverse the whole binary).
  def rstrip(string, char) when char in 0..127 do
    if :binary.last(string) == char do
      do_rstrip(string, "", char)
    else
      string
    end
  end

  def rstrip(string, char) when is_integer(char) do
    do_rstrip(string, "", char)
  end

  defp do_rstrip(<<char :: utf8, string :: binary>>, buffer, char) do
    <<do_rstrip(string, <<char :: utf8, buffer :: binary>>, char) :: binary>>
  end

  defp do_rstrip(<<char :: utf8, string :: binary>>, buffer, another_char) do
    <<buffer :: binary, char :: utf8, do_rstrip(string, "", another_char) :: binary>>
  end

  defp do_rstrip(<<>>, _, _) do
    <<>>
  end

  @doc """
  Returns a string where leading Unicode whitespace
  has been removed.

  ## Examples

      iex> String.lstrip("   abc  ")
      "abc  "

  """
  defdelegate lstrip(binary), to: String.Unicode

  @doc """
  Returns a string where leading `char` have been removed.

  ## Examples

      iex> String.lstrip("_  abc  _", ?_)
      "  abc  _"

  """

  @spec lstrip(t, char) :: t

  def lstrip(<<char :: utf8, rest :: binary>>, char) when is_integer(char) do
    <<lstrip(rest, char) :: binary>>
  end

  def lstrip(other, char) when is_integer(char) do
    other
  end

  @doc """
  Returns a string where leading/trailing Unicode whitespace
  has been removed.

  ## Examples

      iex> String.strip("   abc  ")
      "abc"

  """
  @spec strip(t) :: t

  def strip(string) do
    rstrip(lstrip(string))
  end

  @doc """
  Returns a string where leading/trailing `char` have been
  removed.

  ## Examples

      iex> String.strip("a  abc  a", ?a)
      "  abc  "

  """
  @spec strip(t, char) :: t

  def strip(string, char) do
    rstrip(lstrip(string, char), char)
  end

  @doc ~S"""
  Returns a new string of length `len` with `subject` right justified and
  padded with `padding`. If `padding` is not present, it defaults to
  whitespace. When `len` is less than the length of `subject`, `subject` is
  returned.

  ## Examples

      iex> String.rjust("abc", 5)
      "  abc"

      iex> String.rjust("abc", 5, ?-)
      "--abc"

  """
  @spec rjust(t, pos_integer) :: t
  @spec rjust(t, pos_integer, char) :: t

  def rjust(subject, len) do
    rjust(subject, len, ?\s)
  end

  def rjust(subject, len, padding) when is_integer(padding) do
    do_justify(subject, len, padding, :right)
  end

  @doc ~S"""
  Returns a new string of length `len` with `subject` left justified and padded
  with `padding`. If `padding` is not present, it defaults to whitespace. When
  `len` is less than the length of `subject`, `subject` is returned.

  ## Examples

      iex> String.ljust("abc", 5)
      "abc  "

      iex> String.ljust("abc", 5, ?-)
      "abc--"

  """
  @spec ljust(t, pos_integer) :: t
  @spec ljust(t, pos_integer, char) :: t

  def ljust(subject, len) do
    ljust(subject, len, ?\s)
  end

  def ljust(subject, len, padding) when is_integer(padding) do
    do_justify(subject, len, padding, :left)
  end

  defp do_justify(subject, 0, _padding, _type) do
    subject
  end

  defp do_justify(subject, len, padding, type) when is_integer(padding) do
    subject_len = length(subject)

    cond do
      subject_len >= len ->
        subject
      subject_len < len ->
        fill = duplicate(<<padding :: utf8>>, len - subject_len)

        case type do
          :left  -> subject <> fill
          :right -> fill <> subject
        end
    end
  end

  @doc ~S"""
  Returns a new binary based on `subject` by replacing the parts
  matching `pattern` by `replacement`. By default, it replaces
  all entries, except if the `global` option is set to `false`.

  A `pattern` may be a string or a regex.

  ## Examples

      iex> String.replace("a,b,c", ",", "-")
      "a-b-c"

      iex> String.replace("a,b,c", ",", "-", global: false)
      "a-b,c"

  The pattern can also be a regex. In those cases, one can give `\N`
  in the `replacement` string to access a specific capture in the regex:

      iex> String.replace("a,b,c", ~r/,(.)/, ",\\1\\1")
      "a,bb,cc"

  Notice we had to escape the escape character `\`. By giving `&`,
  one can inject the whole matched pattern in the replacement string.

  When strings are used as a pattern, a developer can also use the
  replaced part inside the `replacement` via the `:insert_replaced` option:

      iex> String.replace("a,b,c", "b", "[]", insert_replaced: 1)
      "a,[b],c"

      iex> String.replace("a,b,c", ",", "[]", insert_replaced: 2)
      "a[],b[],c"

      iex> String.replace("a,b,c", ",", "[]", insert_replaced: [1, 1])
      "a[,,]b[,,]c"

  """
  @spec replace(t, t, t) :: t
  @spec replace(t, t, t, Keyword.t) :: t

  def replace(subject, pattern, replacement, options \\ [])

  def replace(subject, pattern, replacement, options) do
    if Regex.regex?(pattern) do
      Regex.replace(pattern, subject, replacement, global: options[:global])
    else
      opts = translate_replace_options(options)
      :binary.replace(subject, pattern, replacement, opts)
    end
  end

  defp translate_replace_options(options) do
    opts = if options[:global] != false, do: [:global], else: []

    if insert = options[:insert_replaced] do
      opts = [{:insert_replaced, insert}|opts]
    end

    opts
  end

  @doc """
  Reverses the given string. Works on graphemes.

  ## Examples

      iex> String.reverse("abcd")
      "dcba"

      iex> String.reverse("hello world")
      "dlrow olleh"

      iex> String.reverse("hello ∂og")
      "go∂ olleh"

  """
  @spec reverse(t) :: t
  def reverse(string) do
    do_reverse(next_grapheme(string), [])
  end

  defp do_reverse({grapheme, rest}, acc) do
    do_reverse(next_grapheme(rest), [grapheme|acc])
  end

  defp do_reverse(nil, acc), do: iodata_to_binary(acc)

  @doc """
  Returns a binary `subject` duplicated `n` times.

  ## Examples

      iex> String.duplicate("abc", 0)
      ""

      iex> String.duplicate("abc", 1)
      "abc"

      iex> String.duplicate("abc", 2)
      "abcabc"

  """
  @spec duplicate(t, pos_integer) :: t
  def duplicate(subject, n) when is_integer(n) and n >= 0 do
    :binary.copy(subject, n)
  end

  @doc """
  Returns all codepoints in the string.

  ## Examples

      iex> String.codepoints("josé")
      ["j", "o", "s", "é"]

      iex> String.codepoints("оптими зации")
      ["о","п","т","и","м","и"," ","з","а","ц","и","и"]

      iex> String.codepoints("ἅἪῼ")
      ["ἅ","Ἢ","ῼ"]

  """
  @spec codepoints(t) :: [codepoint]
  defdelegate codepoints(string), to: String.Unicode

  @doc """
  Returns the next codepoint in a String.

  The result is a tuple with the codepoint and the
  remaining of the string or `nil` in case
  the string reached its end.

  As with other functions in the String module, this
  function does not check for the validity of the codepoint.
  That said, if an invalid codepoint is found, it will
  be returned by this function.

  ## Examples

      iex> String.next_codepoint("josé")
      { "j", "osé" }

  """
  @compile { :inline, next_codepoint: 1 }
  @spec next_codepoint(t) :: {codepoint, t} | nil
  defdelegate next_codepoint(string), to: String.Unicode

  @doc ~S"""
  Checks whether `str` contains only valid characters.

  ## Examples

      iex> String.valid?("a")
      true

      iex> String.valid?("ø")
      true

      iex> String.valid?(<<0xffff :: 16>>)
      false

      iex> String.valid?("asd" <> <<0xffff :: 16>>)
      false

  """
  @spec valid?(t) :: boolean

  noncharacters = Enum.to_list(?\x{FDD0}..?\x{FDEF}) ++
    [ ?\x{0FFFE}, ?\x{0FFFF}, ?\x{1FFFE}, ?\x{1FFFF}, ?\x{2FFFE}, ?\x{2FFFF},
      ?\x{3FFFE}, ?\x{3FFFF}, ?\x{4FFFE}, ?\x{4FFFF}, ?\x{5FFFE}, ?\x{5FFFF},
      ?\x{6FFFE}, ?\x{6FFFF}, ?\x{7FFFE}, ?\x{7FFFF}, ?\x{8FFFE}, ?\x{8FFFF},
      ?\x{9FFFE}, ?\x{9FFFF}, ?\x{10FFFE}, ?\x{10FFFF} ]

  for noncharacter <- noncharacters do
    def valid?(<< unquote(noncharacter) :: utf8, _ :: binary >>), do: false
  end

  def valid?(<<_ :: utf8, t :: binary>>), do: valid?(t)
  def valid?(<<>>), do: true
  def valid?(_), do: false

  @doc ~S"""
  Checks whether `str` is a valid character.

  All characters are codepoints, but some codepoints
  are not valid characters. They may be reserved, private,
  or other.

  More info at: http://en.wikipedia.org/wiki/Mapping_of_Unicode_characters#Noncharacters

  ## Examples

      iex> String.valid_character?("a")
      true

      iex> String.valid_character?("ø")
      true

      iex> String.valid_character?("\x{ffff}")
      false

  """
  @spec valid_character?(t) :: boolean

  def valid_character?(<<_ :: utf8>> = codepoint), do: valid?(codepoint)
  def valid_character?(_), do: false

  @doc """
  Returns unicode graphemes in the string as per Extended Grapheme
  Cluster algorithm outlined in the [Unicode Standard Annex #29,
  Unicode Text Segmentation](http://www.unicode.org/reports/tr29/).

  ## Examples

      iex> String.graphemes("Ā̀stute")
      ["Ā̀","s","t","u","t","e"]

  """
  @spec graphemes(t) :: [grapheme]
  defdelegate graphemes(string), to: String.Graphemes

  @doc """
  Returns the next grapheme in a String.

  The result is a tuple with the grapheme and the
  remaining of the string or `nil` in case
  the String reached its end.

  ## Examples

      iex> String.next_grapheme("josé")
      { "j", "osé" }

  """
  @compile { :inline, next_grapheme: 1 }
  @spec next_grapheme(t) :: { grapheme, t } | nil
  defdelegate next_grapheme(string), to: String.Graphemes

  @doc """
  Returns the first grapheme from an utf8 string,
  nil if the string is empty.

  ## Examples

      iex> String.first("elixir")
      "e"

      iex> String.first("եոգլի")
      "ե"

  """
  @spec first(t) :: grapheme | nil
  def first(string) do
    case next_grapheme(string) do
      { char, _ } -> char
      nil -> nil
    end
  end

  @doc """
  Returns the last grapheme from an utf8 string,
  `nil` if the string is empty.

  ## Examples

      iex> String.last("elixir")
      "r"

      iex> String.last("եոգլի")
      "ի"

  """
  @spec last(t) :: grapheme | nil
  def last(string) do
    do_last(next_grapheme(string), nil)
  end

  defp do_last({char, rest}, _) do
    do_last(next_grapheme(rest), char)
  end

  defp do_last(nil, last_char), do: last_char

  @doc """
  Returns the number of unicode graphemes in an utf8 string.

  ## Examples

      iex> String.length("elixir")
      6

      iex> String.length("եոգլի")
      5

  """
  @spec length(t) :: non_neg_integer
  def length(string) do
    do_length(next_grapheme(string))
  end

  defp do_length({_, rest}) do
    1 + do_length(next_grapheme(rest))
  end

  defp do_length(nil), do: 0

  @doc """
  Returns the grapheme in the `position` of the given utf8 `string`.
  If `position` is greater than `string` length, than it returns `nil`.

  ## Examples

      iex> String.at("elixir", 0)
      "e"

      iex> String.at("elixir", 1)
      "l"

      iex> String.at("elixir", 10)
      nil

      iex> String.at("elixir", -1)
      "r"

      iex> String.at("elixir", -10)
      nil

  """
  @spec at(t, integer) :: grapheme | nil

  def at(string, position) when position >= 0 do
    do_at(next_grapheme(string), position, 0)
  end

  def at(string, position) when position < 0 do
    real_pos = length(string) - abs(position)
    case real_pos >= 0 do
      true  -> do_at(next_grapheme(string), real_pos, 0)
      false -> nil
    end
  end

  defp do_at({_ , rest}, desired_pos, current_pos) when desired_pos > current_pos do
    do_at(next_grapheme(rest), desired_pos, current_pos + 1)
  end

  defp do_at({char, _}, desired_pos, current_pos) when desired_pos == current_pos do
    char
  end

  defp do_at(nil, _, _), do: nil

  @doc """
  Returns a substring starting at the offset given by the first, and
  a length given by the second.
  If the offset is greater than string length, than it returns `nil`.

  ## Examples

      iex> String.slice("elixir", 1, 3)
      "lix"

      iex> String.slice("elixir", 1, 10)
      "lixir"

      iex> String.slice("elixir", 10, 3)
      nil

      iex> String.slice("elixir", -4, 4)
      "ixir"

      iex> String.slice("elixir", -10, 3)
      nil

      iex> String.slice("a", 0, 1500)
      "a"

      iex> String.slice("a", 1, 1500)
      ""

      iex> String.slice("a", 2, 1500)
      nil

  """
  @spec slice(t, integer, integer) :: grapheme | nil

  def slice(string, start, 0) do
    case abs(start) <= length(string) do
      true -> ""
      false -> nil
    end
  end

  def slice(string, start, len) when start >= 0 and len >= 0 do
    do_slice(next_grapheme(string), start, start + len - 1, 0, "")
  end

  def slice(string, start, len) when start < 0 and len >= 0 do
    real_start_pos = length(string) - abs(start)
    case real_start_pos >= 0 do
      true -> do_slice(next_grapheme(string), real_start_pos, real_start_pos + len - 1, 0, "")
      false -> nil
    end
  end

  @doc """
  Returns a substring from the offset given by the start of the
  range to the offset given by the end of the range.

  If the start of the range is not a valid offset for the given
  string or if the range is in reverse order, returns `nil`.

  ## Examples

      iex> String.slice("elixir", 1..3)
      "lix"

      iex> String.slice("elixir", 1..10)
      "lixir"

      iex> String.slice("elixir", 10..3)
      nil

      iex> String.slice("elixir", -4..-1)
      "ixir"

      iex> String.slice("elixir", 2..-1)
      "ixir"

      iex> String.slice("elixir", -4..6)
      "ixir"

      iex> String.slice("elixir", -1..-4)
      nil

      iex> String.slice("elixir", -10..-7)
      nil

      iex> String.slice("a", 0..1500)
      "a"

      iex> String.slice("a", 1..1500)
      ""

      iex> String.slice("a", 2..1500)
      nil

  """
  @spec slice(t, Range.t) :: t | nil

  def slice(string, range)

  def slice(string, first..last) when first >= 0 and last >= 0 do
    do_slice(next_grapheme(string), first, last, 0, "")
  end

  def slice(string, first..last) do
    total = length(string)

    if first < 0 do
      first = total + first
    end

    if last < 0 do
      last = total + last
    end

    if first >= 0 do
      do_slice(next_grapheme(string), first, last, 0, "")
    end
  end

  defp do_slice(_, start_pos, last_pos, _, _) when start_pos > last_pos do
    nil
  end

  defp do_slice({_, rest}, start_pos, last_pos, current_pos, acc) when current_pos < start_pos do
    do_slice(next_grapheme(rest), start_pos, last_pos, current_pos + 1, acc)
  end

  defp do_slice({char, rest}, start_pos, last_pos, current_pos, acc) when current_pos >= start_pos and current_pos < last_pos do
    do_slice(next_grapheme(rest), start_pos, last_pos, current_pos + 1, acc <> char)
  end

  defp do_slice({char, _}, start_pos, last_pos, current_pos, acc) when current_pos >= start_pos and current_pos == last_pos do
    acc <> char
  end

  defp do_slice(nil, start_pos, _, current_pos, acc) when start_pos == current_pos do
    acc
  end

  defp do_slice(nil, _, _, _, acc) do
    case acc do
      "" -> nil
      _ -> acc
    end
  end

  @doc """
  Returns `true` if `string` starts with any of the prefixes given, otherwise
  `false`. `prefixes` can be either a single prefix or a list of prefixes.

  ## Examples

      iex> String.starts_with? "elixir", "eli"
      true

      iex> String.starts_with? "elixir", ["erlang", "elixir"]
      true

      iex> String.starts_with? "elixir", ["erlang", "ruby"]
      false

  """
  @spec starts_with?(t, t | [t]) :: boolean

  def starts_with?(string, prefixes) when is_list(prefixes) do
    Enum.any?(prefixes, &do_starts_with(string, &1))
  end

  def starts_with?(string, prefix) do
    do_starts_with(string, prefix)
  end

  defp do_starts_with(string, "") when is_binary(string) do
    true
  end

  defp do_starts_with(string, prefix) when is_binary(prefix) do
    Kernel.match?({0, _}, :binary.match(string, prefix))
  end

  defp do_starts_with(_, _) do
    raise ArgumentError
  end

  @doc """
  Returns `true` if `string` ends with any of the suffixes given, otherwise
  `false`. `suffixes` can be either a single suffix or a list of suffixes.

  ## Examples

      iex> String.ends_with? "language", "age"
      true

      iex> String.ends_with? "language", ["youth", "age"]
      true

      iex> String.ends_with? "language", ["youth", "elixir"]
      false

  """
  @spec ends_with?(t, t | [t]) :: boolean

  def ends_with?(string, suffixes) when is_list(suffixes) do
    Enum.any?(suffixes, &do_ends_with(string, &1))
  end

  def ends_with?(string, suffix) do
    do_ends_with(string, suffix)
  end

  defp do_ends_with(string, "") when is_binary(string) do
    true
  end

  defp do_ends_with(string, suffix) when is_binary(suffix) do
    string_size = size(string)
    suffix_size = size(suffix)
    scope = {string_size - suffix_size, suffix_size}
    (suffix_size <= string_size) and (:nomatch != :binary.match(string, suffix, [scope: scope]))
  end

  defp do_ends_with(_, _) do
    raise ArgumentError
  end

  @doc """
  Check if `string` matches the given regular expression.

  ## Examples

      iex> String.match?("foo", ~r/foo/)
      true

      iex> String.match?("bar", ~r/foo/)
      false

  """
  @spec match?(t, Regex.t) :: boolean
  def match?(string, regex) do
    Regex.match?(regex, string)
  end

  @doc """
  Check if `string` contains any of the given `contents`.

  `matches` can be either a single string or a list of strings.

  ## Examples

      iex> String.contains? "elixir of life", "of"
      true

      iex> String.contains? "elixir of life", ["life", "death"]
      true

      iex> String.contains? "elixir of life", ["death", "mercury"]
      false

  """
  @spec contains?(t, t | [t]) :: boolean

  def contains?(string, contents) when is_list(contents) do
    Enum.any?(contents, &do_contains(string, &1))
  end

  def contains?(string, content) do
    do_contains(string, content)
  end

  defp do_contains(string, "") when is_binary(string) do
    true
  end

  defp do_contains(string, match) when is_binary(match) do
    :nomatch != :binary.match(string, match)
  end

  defp do_contains(_, _) do
    raise ArgumentError
  end

  @doc false
  def to_char_list(list) when is_list(list) do
    IO.write :stderr, "String.to_char_list/1 is deprecated, please use List.from_char_data/1 instead\n#{Exception.format_stacktrace}"
    List.from_char_data(list)
  end

<<<<<<< HEAD
  @doc """
  Converts a string into a char list converting each codepoint to its
  respective integer value.

  ## Examples

      iex> String.to_char_list("æß")
      { :ok, 'æß' }

      iex> String.to_char_list("abc")
      { :ok, 'abc' }

  """
  @spec to_char_list(String.t) :: { :ok, char_list } | { :error, list, binary } | { :incomplete, list, binary }
  def to_char_list(string) when is_binary(string) do
    case :unicode.characters_to_list(string) do
      result when is_list(result) ->
        { :ok, result }

      { :error, _, _ } = error ->
        error

      { :incomplete, _, _ } = incomplete ->
        incomplete
    end
  end

  @doc """
  Converts a string into a char list converting each codepoint to its
  respective integer value.

  In case the conversion fails or is incomplete,
  it raises a `String.UnicodeConversionError`.

  ## Examples

      iex> String.to_char_list!("æß")
      'æß'

      iex> String.to_char_list!("abc")
      'abc'

  """
  @spec to_char_list!(String.t) :: char_list | no_return
  def to_char_list!(string) when is_binary(string) do
    case :unicode.characters_to_list(string) do
      result when is_list(result) ->
        result

      { :error, encoded, rest } ->
        raise UnicodeConversionError, encoded: encoded, rest: rest, kind: :invalid
=======
  @doc false
  def to_char_list!(list) when is_list(list) do
    IO.write :stderr, "String.to_char_list!/1 is deprecated, please use List.from_char_data!/1 instead\n#{Exception.format_stacktrace}"
    List.from_char_data!(list)
  end

  @doc false
  def from_char_list(list) when is_list(list) do
    IO.write :stderr, "String.from_char_list/1 is deprecated, please use String.from_char_data/1 instead\n#{Exception.format_stacktrace}"
    from_char_data(list)
  end
>>>>>>> deba7e39

  @doc false
  def from_char_list!(list) when is_list(list) do
    IO.write :stderr, "String.from_char_list!/1 is deprecated, please use String.from_char_data!/1 instead\n#{Exception.format_stacktrace}"
    from_char_data!(list)
  end

  @doc """
  Converts char data (a list of integers and strings) into a string.

  If a string is given, returns the string itself.

  ## Examples

      iex> String.from_char_data([0x00E6, 0x00DF])
      { :ok, "æß" }
<<<<<<< HEAD

      iex> String.from_char_list([0x0061, 0x0062, 0x0063])
=======
      iex> String.from_char_data([0x0061, "bc"])
>>>>>>> deba7e39
      { :ok, "abc" }

  """
  @spec from_char_data(char_data) :: { :ok, String.t } | { :error, binary, binary } | { :incomplete, binary, binary }
  def from_char_data(binary) when is_binary(binary) do
    binary
  end

  def from_char_data(list) when is_list(list) do
    case :unicode.characters_to_binary(list) do
      result when is_binary(result) ->
        { :ok, result }

      { :error, _, _ } = error ->
        error

      { :incomplete, _, _ } = incomplete ->
        incomplete
    end
  end

  @doc """
  Converts char data (a list of integers and strings) into a string.

  In case the conversion fails, it raises a `UnicodeConversionError`.
  If a string is given, returns the string itself.

  ## Examples

      iex> String.from_char_data!([0x00E6, 0x00DF])
      "æß"
<<<<<<< HEAD

      iex> String.from_char_list!([0x0061, 0x0062, 0x0063])
=======
      iex> String.from_char_data!([0x0061, "bc"])
>>>>>>> deba7e39
      "abc"

  """
  @spec from_char_data!(char_data) :: String.t | no_return
  def from_char_data!(binary) when is_binary(binary) do
    binary
  end

  def from_char_data!(list) when is_list(list) do
    case :unicode.characters_to_binary(list) do
      result when is_binary(result) ->
        result

      { :error, encoded, rest } ->
        raise UnicodeConversionError, encoded: encoded, rest: rest, kind: :invalid

      { :incomplete, encoded, rest } ->
        raise UnicodeConversionError, encoded: encoded, rest: rest, kind: :incomplete
    end
  end
end<|MERGE_RESOLUTION|>--- conflicted
+++ resolved
@@ -1140,59 +1140,6 @@
     List.from_char_data(list)
   end
 
-<<<<<<< HEAD
-  @doc """
-  Converts a string into a char list converting each codepoint to its
-  respective integer value.
-
-  ## Examples
-
-      iex> String.to_char_list("æß")
-      { :ok, 'æß' }
-
-      iex> String.to_char_list("abc")
-      { :ok, 'abc' }
-
-  """
-  @spec to_char_list(String.t) :: { :ok, char_list } | { :error, list, binary } | { :incomplete, list, binary }
-  def to_char_list(string) when is_binary(string) do
-    case :unicode.characters_to_list(string) do
-      result when is_list(result) ->
-        { :ok, result }
-
-      { :error, _, _ } = error ->
-        error
-
-      { :incomplete, _, _ } = incomplete ->
-        incomplete
-    end
-  end
-
-  @doc """
-  Converts a string into a char list converting each codepoint to its
-  respective integer value.
-
-  In case the conversion fails or is incomplete,
-  it raises a `String.UnicodeConversionError`.
-
-  ## Examples
-
-      iex> String.to_char_list!("æß")
-      'æß'
-
-      iex> String.to_char_list!("abc")
-      'abc'
-
-  """
-  @spec to_char_list!(String.t) :: char_list | no_return
-  def to_char_list!(string) when is_binary(string) do
-    case :unicode.characters_to_list(string) do
-      result when is_list(result) ->
-        result
-
-      { :error, encoded, rest } ->
-        raise UnicodeConversionError, encoded: encoded, rest: rest, kind: :invalid
-=======
   @doc false
   def to_char_list!(list) when is_list(list) do
     IO.write :stderr, "String.to_char_list!/1 is deprecated, please use List.from_char_data!/1 instead\n#{Exception.format_stacktrace}"
@@ -1204,7 +1151,6 @@
     IO.write :stderr, "String.from_char_list/1 is deprecated, please use String.from_char_data/1 instead\n#{Exception.format_stacktrace}"
     from_char_data(list)
   end
->>>>>>> deba7e39
 
   @doc false
   def from_char_list!(list) when is_list(list) do
@@ -1221,12 +1167,8 @@
 
       iex> String.from_char_data([0x00E6, 0x00DF])
       { :ok, "æß" }
-<<<<<<< HEAD
-
-      iex> String.from_char_list([0x0061, 0x0062, 0x0063])
-=======
+
       iex> String.from_char_data([0x0061, "bc"])
->>>>>>> deba7e39
       { :ok, "abc" }
 
   """
@@ -1258,12 +1200,8 @@
 
       iex> String.from_char_data!([0x00E6, 0x00DF])
       "æß"
-<<<<<<< HEAD
-
-      iex> String.from_char_list!([0x0061, 0x0062, 0x0063])
-=======
+
       iex> String.from_char_data!([0x0061, "bc"])
->>>>>>> deba7e39
       "abc"
 
   """
